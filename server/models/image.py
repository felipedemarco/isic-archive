--- conflicted
+++ resolved
@@ -43,12 +43,8 @@
             # TODO: re-add once converted file no longer contributes to size
             # 'size',
         ])
-<<<<<<< HEAD
         self.summaryFields = ['_id', 'name', 'updated']
         self.prefixSearchFields = ['lowerName', 'name']
-=======
-        self.summaryFields = ('_id', 'name', 'updated')
->>>>>>> 70a1cee7
 
     def createImage(self, creator, parentFolder):
         newIsicId = self.model('setting').get(
