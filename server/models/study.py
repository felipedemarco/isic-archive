--- conflicted
+++ resolved
@@ -37,12 +37,8 @@
         self.exposeFields(level=AccessType.READ, fields=[
             '_id', 'name', 'description', 'created', 'creatorId', 'updated'
         ])
-<<<<<<< HEAD
         self.summaryFields = ['_id', 'name', 'updated']
         self.prefixSearchFields = ['lowerName', 'name']
-=======
-        self.summaryFields = ('_id', 'name', 'updated')
->>>>>>> 70a1cee7
 
     def loadStudyCollection(self):
         # assumes collection has been created by provision_utility
